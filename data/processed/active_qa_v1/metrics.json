--- conflicted
+++ resolved
@@ -1,8 +1,4 @@
 {
-<<<<<<< HEAD
-  "timestamp": "2025-09-02T18:16:32.353505",
-  "total_samples": 100,
-=======
   "timestamp": "2025-09-02T18:14:04.721642",
   "total_samples": 156,
   "shards": {
@@ -231,7 +227,6 @@
       }
     }
   },
->>>>>>> 5b31513c
   "field_completeness": {
     "total_samples": 156,
     "field_completeness": {
@@ -283,39 +278,16 @@
     "alignment_errors": 0
   },
   "task_type_enum": {
-<<<<<<< HEAD
-    "valid_task_types": [
-      "multihop",
-      "math",
-      "ambiguous"
-    ],
-    "invalid_count": 0,
-    "invalid_samples": []
-=======
     "invalid_count": 0
->>>>>>> 5b31513c
   },
   "licensing_format": {
     "total_errors": 0
   },
   "near_duplicates": {
-<<<<<<< HEAD
-    "total_samples": 100,
-    "unique_samples": 100,
-    "duplicate_samples": 0,
-    "duplicate_ratio": 0.0,
-    "duplicate_groups": 0,
-    "singleton_groups": 100,
-    "duplicate_details": {}
-  },
-  "alignment_stats": {
-    "alignment_ok_count": 100,
-=======
     "duplicate_ratio": 0.0
   },
   "alignment_stats": {
     "alignment_ok_count": 156,
->>>>>>> 5b31513c
     "alignment_error_count": 0,
     "alignment_ok_percentage": 100.0
   }
